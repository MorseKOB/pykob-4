# Release notes

This is a provisional file where I can record changes I've made to the MKOB GUI app and the PyKOB library package. The format of this file is very much subject to change. It may even be split into separate files if MKOB and PyKOB end up having their own repositories. @leskerr

## MKOB change history:

<<<<<<< HEAD
4.0.6  2020-06-27
- restructure modules; add kobmain

4.0.5  2020-06-26
=======
4.0.5  2020-06-28
>>>>>>> 6e40d014
- tweak reader window line spacing
- move revision history to release-notes file
- change code sender label from 'Loop' to 'Repeat'

4.0.4  2020-06-25
- implement station list

4.0.3  2020-06-16
- use Internet.set_officeID to change user's ID

4.0.2  2020-06-14
- fetch and save config settings

4.0.1  2020-06-10
- fix jitter in code reader window
- tweak widget attributes

## PyKOB change history:

1.2.4  2020-06-23
- add capability to monitor office IDs and current sender

1.2.3  2020-06-16
- add `Internet.set_officeID` method

1.2.2  2020-06-13
- get 'station' and 'wire' settings correctly from config

1.2.1  2020-04-18
- added config module

1.1.4  2020-03-20
- internet: added option to send text with code for CWCom compatibility

1.1.3  2018-07-13
- newsreader: strip <![CDATA[...]]> tag from title and description

1.1.2  2018-01-16
- morse: fixed bug in updateWPM

1.1.1  2018-01-08
- morse: changed updateWPM function to ignore very short dots

1.1.0  2018-01-07
- morse: redesigned decode section to adapt to incoming Morse speed and handle
    tapped dots and dashes

1.0.0  2014-11-11
- changed package name from morsekob to PyKOB
- kob: switched from pygame to PyAudio
- kob: added callback function for key input
- kob: changed default echo to False
- kob: set clock resolution to 1ms (Windows only)
- internet: added callback function for incoming code packets
- morse: autopurge to decode final character upon pause in sending
- dropped display module from package<|MERGE_RESOLUTION|>--- conflicted
+++ resolved
@@ -4,14 +4,10 @@
 
 ## MKOB change history:
 
-<<<<<<< HEAD
 4.0.6  2020-06-27
 - restructure modules; add kobmain
 
 4.0.5  2020-06-26
-=======
-4.0.5  2020-06-28
->>>>>>> 6e40d014
 - tweak reader window line spacing
 - move revision history to release-notes file
 - change code sender label from 'Loop' to 'Repeat'
