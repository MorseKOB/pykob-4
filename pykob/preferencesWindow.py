#============================================
# Imports
#============================================

from pykob import config

GUI = True                              # Hope for the best...
try:
    import tkinter as tk
    from tkinter import ttk
    from tkinter import scrolledtext
    from tkinter import Menu
except ModuleNotFoundError:
    GUI = False

SERIAL = True                           # Hope for the best...
try:
    import serial
    import serial.tools.list_ports
except ModuleNotFoundError:
    SERIAL = False

global preferencesDialog
preferencesDialog = None                # Force creation of a new dialog when first invoked

#
# 'callback' is invoked when the window is dismissed
# 'quitWhenDismissed' forces an exit from the running Tkinter mainloop on exit
#
class PreferencesWindow:
    def __init__(self, callback=None, quitWhenDismissed=False):
        self._callback = callback
        self._quitOnExit = quitWhenDismissed
        config.read_config()
        if not GUI:
            return
        
      # print("Configured serial port  =", config.serial_port)
      # print("Configured code speed  =", config.text_speed)
       
        interface = 'SERIAL'      # Placeholder until HW interface type is configured
        
        self.HW_INTERFACE_TYPES = ["None", "GPIO interface (Raspberry Pi)", "Serial Port"]
        self.SERIAL_HW_INTERFACE = 2        # index of 'Serial Port' in list above
        self.HW_INTERFACE_CONFIG_SETTINGS = ['None', 'GPIO', 'SERIAL']
        
        self.SERIAL_CONNECTION_TYPES = ['Local loop (key and sounder in series)',
                                       'Separate key and sounder',
                                       'Separate dot/dash paddle and sounder']
        self.SERIAL_CONNECTION_SETTINGS = ["LOOP", "KEY_SOUNDER", "KEYER"]
        self.DEFAULT_SERIAL_CONNECTION_TYPE = 2
        
        HOST_DEFAULT = "mtc-kob.dyndns.org"
        PORT_DEFAULT = 7890
        
        self.CHARACTER_SPACING_OPTIONS = ["None", "Between characters", "Between words"]
        self.CHARACTER_SPACING_SETTINGS = ['NONE', 'CHARACTER', 'WORD']
        self.DEFAULT_CHARACTER_SPACING = 2
        
        self.CODE_TYPES = ["American", "International"]
        self.CODE_TYPE_SETTINGS = ['AMERICAN', 'INTERNATIONAL']
        self.DEFAULT_CODE_TYPE = 1
    
        self.root = tk.Toplevel()
        self.root.resizable(False, False)

        self.root.title("Preferences")

        
        #######################################################################
        #
        #   Create two-tabbed interface: Basic/Advanced
        #
        #######################################################################
        
        prefs_nb = ttk.Notebook(self.root)
        prefs_nb.pack(fill=tk.BOTH)
        basic_prefs = ttk.Frame(prefs_nb)
        prefs_nb.add(basic_prefs, text="Basic")
        code_prefs = ttk.Frame(prefs_nb)
        prefs_nb.add(code_prefs, text="Morse Code")
        advanced_prefs = ttk.Frame(prefs_nb)
        prefs_nb.add(advanced_prefs, text="Advanced")

        #######################################################################
        #
        #   Local Interface section
        #
        #######################################################################

        # Create a container frame to hold all local interface-related widgets
        basiclocalInterface = ttk.LabelFrame(basic_prefs, text=" Local Interface")
        ttk.Label(basiclocalInterface, text="Key and sounder interface:").grid(row=0, column=0, rowspan=6, sticky=tk.NW)
        advancedlocalInterface = ttk.LabelFrame(advanced_prefs, text=" Local Interface")
        ttk.Label(advancedlocalInterface, text="Key and sounder interface:").grid(row=0, column=0, rowspan=6, sticky=tk.NW)

        # Add a pop-up menu with the list of available serial connections:
        self.serialPort = tk.StringVar()
<<<<<<< HEAD
        systemSerialPorts = serial.tools.list_ports.comports()
        serialPortValues = [systemSerialPorts[p].device for p in range(len(systemSerialPorts))]
        serialPortMenu = ttk.Combobox(basiclocalInterface,
=======
        if SERIAL:
            systemSerialPorts = serial.tools.list_ports.comports()
            serialPortValues = [systemSerialPorts[p].device for p in range(len(systemSerialPorts))]
        else:
            serialPortValues = []
        serialPortMenu = ttk.Combobox(localInterface,
>>>>>>> 58418c87
                                      width=30,
                                      textvariable=self.serialPort,
                                      state='readonly' if SERIAL else 'disabled',
                                      values=serialPortValues).grid(row=1,
                                                                    column=0, columnspan=4,
                                                                    sticky=tk.W)
        for serial_device in serialPortValues:
            # If port device  matches this radio button, update the selected value
            if config.serial_port == serial_device:
                self.serialPort.set(serial_device)
        
        # Label the serial connection type:
        ttk.Label(basiclocalInterface, text="Serial connection:").grid(row=2, rowspan=3, column=0, sticky=tk.NE)

        # Create three Radiobuttons using one IntVar for the serial connection type
        self.serialConnectionType = tk.IntVar()

        # Initialize the serial connection type to its default value of 'Separate key and sounder':
        self.serialConnectionType.set(self.DEFAULT_SERIAL_CONNECTION_TYPE)
        
        for serialadioButton in range(len(self.SERIAL_CONNECTION_TYPES)):
            ttk.Radiobutton(basiclocalInterface, text=self.SERIAL_CONNECTION_TYPES[serialadioButton],
                            variable=self.serialConnectionType,
                            state='enabled' if SERIAL else 'disabled',
                            value=serialadioButton + 1).grid(row=serialadioButton + 2,
                                                             column=1, columnspan=2,
                                                             sticky=tk.W)
            # If current config matches this radio button, update the selected value
            if config.interface_type.to_string() == self.SERIAL_CONNECTION_SETTINGS[serialadioButton]:
                self.serialConnectionType.set(serialadioButton + 1)

        # Add a single checkbox for the key inversion next to the "Separate key/sounder" option
        self.invertKeyInput = tk.IntVar(value=config.invert_key_input)
        ttk.Checkbutton(advancedlocalInterface, text="Invert key input",
                        variable=self.invertKeyInput).grid(row=4,
                                                           column=5,
                                                           padx=12, sticky=tk.W)
        
        # Add a checkbox for the 'Use system sound' option
        self.useSystemSound = tk.IntVar(value=config.sound)
        ttk.Checkbutton(basiclocalInterface,
                        text="Use system sound",
                        variable=self.useSystemSound).grid(column=0, columnspan=6,
                                                           sticky=tk.W)

        # Add a checkbox for the 'Use local sounder' option
        self.useLocalSounder = tk.IntVar(value=config.sounder)
        ttk.Checkbutton(basiclocalInterface,
                        text="Use local sounder",
                        variable=self.useLocalSounder).grid(column=0, columnspan=6,
                                                            sticky=tk.W)

        basiclocalInterface.pack(fill=tk.BOTH)
        advancedlocalInterface.pack(fill=tk.BOTH)

        #######################################################################
        #
        #   Internet connection section
        #
        #######################################################################

        # Create a container frame to hold all internet connection-related widgets
        internetConnection = ttk.LabelFrame(advanced_prefs, text=" Internet Connection")
        # ttk.Label(internetConnection, text="Host Name").grid(row=0, column=0, sticky=tk.W)

        server_url = config.server_url if config.server_url else HOST_DEFAULT
        server_port = PORT_DEFAULT
        # see if a port was included
        # ZZZ error checking - should have 0 or 1 ':' and if port is included it should be numeric
        hp = server_url.split(':',1)
        if len(hp) == 2:
            server_port = hp[1]
        server_url = hp[0]
        
        # Create and label an entry for the server URL:
        self.serverUrl = tk.StringVar(value=server_url)
        ttk.Label(internetConnection, text="Server:").grid(row=0, column=0, sticky=tk.W)
        ttk.Entry(internetConnection, width=30, textvariable=self.serverUrl).grid(row=0, column=1, sticky=tk.E)
        
        # Create and label an entry for the server port number:
        self.portNumber = tk.StringVar(value=server_port)
        ttk.Label(internetConnection, text="Port number:").grid(row=0, column=2, sticky=tk.E)
        ttk.Entry(internetConnection, width=12, textvariable=self.portNumber).grid(row=0, column=3, sticky=tk.E)
        
        # Add a checkbox for the 'Transmit to remote stations' option
        self.transmitToRemoteStations = tk.IntVar(value=config.remote)
        ttk.Checkbutton(internetConnection,
                        text="Transmit to remote stations",
                        variable=self.transmitToRemoteStations).grid(row=1, column=0, columnspan=4, sticky=tk.W)

        # Create and label an entry for the station ID:
        self.stationID = tk.StringVar(value=config.station)
        ttk.Label(internetConnection, text="Station ID:").grid(row=2, column=0, sticky=tk.E)
        ttk.Entry(internetConnection, width=55, textvariable=self.stationID).grid(row=2, column=1, columnspan=3, sticky=tk.W)

        # Create and label an entry for the wire number:
        self.wireNumber = tk.StringVar(value=config.wire)
        ttk.Label(internetConnection, text="Wire number:").grid(row=3, column=0, sticky=tk.E)
        ttk.Entry(internetConnection, width=5, textvariable=self.wireNumber).grid(row=3, column=1, sticky=tk.W)

        # Add a checkbox for the 'Automatically connect at startup' option
        self.autoConnectAtStartup = tk.IntVar(value=config.auto_connect)
        ttk.Checkbutton(internetConnection,
                        text="Automatically connect at startup",
                        variable=self.autoConnectAtStartup).grid(row=4, column=0, columnspan=2, padx=20, sticky=tk.W)

      # internetConnection.grid(row=1, column=0, columnspan=5, pady=6, sticky=tk.W)
        internetConnection.pack(fill=tk.BOTH)
        
        #######################################################################
        #
        #   Morse Code section
        #
        #######################################################################

        # Create a container frame to hold all code-related widgets
        codeOptions = ttk.LabelFrame(code_prefs, text=" Code Options")
        
        ttk.Label(codeOptions, text="Code speed and Farnsworth spacing:").grid(row=0, column=0, columnspan=2, sticky=tk.W)
        
        ttk.Label(codeOptions, text="Intial Code Speed:").grid(row=1, column=1, padx=30, sticky=tk.E)
      # print("Setting code speed to", config.text_speed)
        self.codeSpeed = tk.DoubleVar(value=config.text_speed)
        ttk.Spinbox(codeOptions, from_=1, to=99,
                    width=4, format="%2.f", justify=tk.RIGHT,
                    textvariable=self.codeSpeed).grid(row=1,
                                                      column=2,
                                                      padx=10, sticky=tk.W)
        
        ttk.Label(codeOptions, text="Initial character rate:").grid(row=1, column=3, sticky=tk.E)
        self.characterRate = tk.DoubleVar(value=config.min_char_speed)
        ttk.Spinbox(codeOptions, from_=1, to=99, width=4, format="%2.f", justify=tk.RIGHT, textvariable=self.characterRate).grid(row=1, column=4, padx=10, sticky=tk.W)
        
        # Create three Radiobuttons using one IntVar for the character spacing options
        ttk.Label(codeOptions, text="Character spacing:").grid(row=2, column=0, columnspan=4, sticky=tk.W)
        # Initialize the code spacing option to its default value of 'None':
        self.characterSpacing = tk.IntVar(value=self.DEFAULT_CHARACTER_SPACING)
        for spacingRadioButton in range(len(self.CHARACTER_SPACING_OPTIONS)):
            ttk.Radiobutton(codeOptions, text=self.CHARACTER_SPACING_OPTIONS[spacingRadioButton],
                            variable=self.characterSpacing,
                            value=spacingRadioButton + 1).grid(column=1, sticky=tk.W)
            # If current config matches this radio button, update the selected value
            if config.spacing.to_string() == self.CHARACTER_SPACING_SETTINGS[spacingRadioButton]:
                self.characterSpacing.set(spacingRadioButton + 1)
    
        # Create a pair of Radiobuttons using one IntVar for the code type options
        ttk.Label(codeOptions, text="Morse code type:").grid(row=6, column=0, sticky=tk.W)
        self.codeType = tk.IntVar()
        # Initialize the code spacing option to its default value of 'None':
        self.codeType.set(self.DEFAULT_CODE_TYPE)
        for codeTypeRadioButton in range(len(self.CODE_TYPES)):
            ttk.Radiobutton(codeOptions, text=self.CODE_TYPES[codeTypeRadioButton],
                            variable=self.codeType,
                            value=codeTypeRadioButton + 1).grid(row=6, column=1 + codeTypeRadioButton, sticky=tk.W)
            # If current config matches this radio button, update the selected value
            if config.code_type.to_string() == self.CODE_TYPE_SETTINGS[codeTypeRadioButton]:
                self.codeType.set(codeTypeRadioButton + 1)
    
      # codeOptions.grid(row=2, column=0, columnspan=4, pady=6, sticky=tk.W)
        codeOptions.pack(fill=tk.BOTH)
        
        #######################################################################
        #
        #   Overall "Save" / "Cancel" buttons
        #
        #######################################################################

        # Add a "Save" and a "Cancel" button
        dialogButtons = ttk.LabelFrame(self.root, text='')
        dialogButtons.columnconfigure(0, weight=88)

        self.cancel_button = ttk.Button(dialogButtons, text="Cancel", command=self._ClickCancel)
      # self.cancel_button.configure(state='disabled')
        self.cancel_button.grid(row=0, column=1, padx=6, pady=12, sticky=tk.E)
        dialogButtons.columnconfigure(1, weight=6)
        
        self.OK_button = ttk.Button(dialogButtons, text="Save", command=self._ClickOK)
      # self.OK_button.configure(state='disabled')
        self.OK_button.grid(row=0, column=2, padx=6, pady=12, sticky=tk.E)
        dialogButtons.columnconfigure(2, weight=6)
      
        dialogButtons.pack(fill=tk.X)

        prefs_nb.pack(expand=1, fill='both')

        # The call to update() is necessary to make the window update its dimensions to the
        # eventual displayed size.
        self.root.update()

        # Center the preferences window on the screen, about 40% of the way from the top:
        prefs_width = self. root.winfo_reqwidth()
        prefs_height = self.root.winfo_reqheight()
        win_width = self.root.winfo_screenwidth()
        win_height = self.root.winfo_screenheight()
        left_offset = int((win_width - prefs_width) / 2 - self.root.winfo_y())
        top_offset = int((win_height - prefs_height) * 0.4- self.root.winfo_x())     # 40% of padding above, 60% below
        self.root.geometry('+%d+%d' % (left_offset, top_offset))

    def _ClickCancel(self):
        self.dismiss()
    
    def _ClickOK(self):
        if self.serialPort.get() != "":
            # print("Serial port: ", self.serialPort.get())
            config.set_serial_port(self.serialPort.get())
      # print("Serial connection type: {} ({})".format(self.SERIAL_CONNECTION_TYPES[self.serialConnectionType.get() - 1], \
      #                                                self.SERIAL_CONNECTION_SETTINGS[self.serialConnectionType.get() - 1]))
        config.set_interface_type(self.SERIAL_CONNECTION_SETTINGS[self.serialConnectionType.get() - 1])
      # print("Invert key input: ", self.invertKeyInput.get())
        config.set_invert_key_input(self.invertKeyInput.get())
      # print("Use system sound: ", self.useSystemSound.get())
        config.set_sound(self.useSystemSound.get())
      # print("Use local sounder: ", self.useLocalSounder.get())
        config.set_sounder(self.useLocalSounder.get())
      # print("Server URL: {}".format(self.serverUrl.get() + ":" + self.portNumber.get()))
        config.set_server_url(self.serverUrl.get() + ":" + self.portNumber.get())
      # print("Transmit to remote stations: ", self.transmitToRemoteStations.get())
        config.set_remote(self.transmitToRemoteStations.get())
      # print("Initial station ID:", self.initialStationID.get())
        config.set_station(self.initialStationID.get())
      # print("Initial wire number:", self.initialWireNumber.get())
        config.set_wire(self.initialWireNumber.get())
      # print("Auto-connect at startup:", self.autoConnectAtStartup.get())
        config.set_auto_connect(self.autoConnectAtStartup.get())
      # print("Initial code speed:", self.codeSpeed.get())
        config.set_text_speed(self.codeSpeed.get())
      # print("Initial character rate:", self.characterRate.get())
        config.set_min_char_speed(self.characterRate.get())
      # print("Character spacing:", self.CHARACTER_SPACING_OPTIONS[self.characterSpacing.get() - 1])
        config.set_spacing(self.CHARACTER_SPACING_SETTINGS[self.characterSpacing.get() - 1])
      # print("Code type:", self.CODE_TYPES[self.codeType.get() - 1])
        config.set_code_type(self.CODE_TYPE_SETTINGS[self.codeType.get() - 1])
        
        config.save_config()
        
        self.dismiss()
    
    def display(self):
        if GUI:
            self.root.mainloop()

    def dismiss(self):
        if GUI:
            if self._quitOnExit:
                self.root.quit()
            self.root.destroy()
        if self._callback:
            self._callback(self)  <|MERGE_RESOLUTION|>--- conflicted
+++ resolved
@@ -96,18 +96,12 @@
 
         # Add a pop-up menu with the list of available serial connections:
         self.serialPort = tk.StringVar()
-<<<<<<< HEAD
-        systemSerialPorts = serial.tools.list_ports.comports()
-        serialPortValues = [systemSerialPorts[p].device for p in range(len(systemSerialPorts))]
-        serialPortMenu = ttk.Combobox(basiclocalInterface,
-=======
         if SERIAL:
             systemSerialPorts = serial.tools.list_ports.comports()
             serialPortValues = [systemSerialPorts[p].device for p in range(len(systemSerialPorts))]
         else:
             serialPortValues = []
         serialPortMenu = ttk.Combobox(localInterface,
->>>>>>> 58418c87
                                       width=30,
                                       textvariable=self.serialPort,
                                       state='readonly' if SERIAL else 'disabled',
