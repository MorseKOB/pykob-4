--- conflicted
+++ resolved
@@ -44,7 +44,7 @@
 from distutils.util import strtobool
 
 __short_QBF = "The quick brown fox"
-__full_QGF = "The quick brown fox jumps over the lazy dog"
+__full_QBF = "The quick brown fox jumps over the lazy dog"
 __disneyland_dedication = "To all who come to this happy place; welcome. \
 Disneyland is your land. Here age relives fond memories of the past... \
 and here youth may savor the challenge and promise of the future. Disneyland \
@@ -55,74 +55,54 @@
 __full = False
 __DLW = False
 
-<<<<<<< HEAD
-arg_parser = argparse.ArgumentParser(description="Sample of the PyKOB functionality with a short Morse code text and options for longer texts.", \
-    parents=\
-    [\
-    config.serial_port_override, \
-    config.code_type_override, \
-    config.sound_override, \
-    config.sounder_override, \
-    config.spacing_override, \
-    config.min_char_speed_override, \
-    config.text_speed_override])
-arg_parser.add_argument("-f", "--full", action='store_true', default=False, \
-help="Play full 'Quick Brown Fox...'", dest="full")
-arg_parser.add_argument("-d", "--di", action='store_true', default=False, \
-help="Play the Disneyland inauguration speech (as heard at the Frontierland Station)", dest="dd")
+try:
+    arg_parser = argparse.ArgumentParser(description="Sample of the PyKOB functionality with a short Morse code text and options for longer texts.", \
+        parents=\
+        [\
+        config.serial_port_override, \
+        config.code_type_override, \
+        config.sound_override, \
+        config.sounder_override, \
+        config.spacing_override, \
+        config.min_char_speed_override, \
+        config.text_speed_override])
+    arg_parser.add_argument("-f", "--full", action='store_true', default=False, \
+    help="Play full 'Quick Brown Fox...'", dest="full")
+    arg_parser.add_argument("-d", "--di", action='store_true', default=False, \
+    help="Play the Disneyland inauguration speech (as heard at the Frontierland Station)", dest="dd")
 
-args = arg_parser.parse_args()
+    args = arg_parser.parse_args()
 
-port = args.serial_port # serial port for KOB interface
-text_speed = args.text_speed  # text speed (words per minute)
-if (text_speed < 1) or(text_speed > 50):
-    print("text_speed specified must be between 1 and 50")
-    sys.exit(1)
-sound = strtobool(args.sound)
+    port = args.serial_port # serial port for KOB interface
+    text_speed = args.text_speed  # text speed (words per minute)
+    if (text_speed < 1) or(text_speed > 50):
+        print("text_speed specified must be between 1 and 50")
+        sys.exit(1)
+    sound = strtobool(args.sound)
 
-myKOB = kob.KOB(port=port, audio=sound)
-mySender = morse.Sender(text_speed)
-
-# send HI at 20 wpm as an example
-print("HI")
-code = (-1000, +2, -1000, +60, -60, +60, -60, +60, -60, +60,
-        -180, +60, -60, +60, -1000, +1)
-
-time.sleep(1)
-
-# then send the text
-__text = __full_QGF if args.full else __short_QBF
-if args.dd:
-    __text = __disneyland_dedication
-    print("From Disneyland Fronteer Land...")
-print(__text)
-myKOB.sounder(mySender.encode('~')) # Open the circuit
-time.sleep(0.200)
-for c in __text:
-    code = mySender.encode(c)
-    myKOB.sounder(code)
-time.sleep(0.350)
-myKOB.sounder(mySender.encode('+')) # Close the circuit
-=======
-try:
-    myKOB = kob.KOB(PORT, audio=SOUND)
-    mySender = morse.Sender(WPM)
+    myKOB = kob.KOB(port=port, audio=sound)
+    mySender = morse.Sender(text_speed)
 
     # send HI at 20 wpm as an example
-    print("HI");
+    print("HI")
     code = (-1000, +2, -1000, +60, -60, +60, -60, +60, -60, +60,
             -180, +60, -60, +60, -1000, +1)
-    myKOB.sounder(code)
-    time.sleep(2)
+
+    time.sleep(1)
 
     # then send the text
-    print(TEXT);
-    for c in TEXT:
+    __text = __full_QBF if args.full else __short_QBF
+    if args.dd:
+        __text = __disneyland_dedication
+        print("From Disneyland Fronteer Land...")
+    print(__text)
+    myKOB.sounder(mySender.encode('~')) # Open the circuit
+    time.sleep(0.200)
+    for c in __text:
         code = mySender.encode(c)
         myKOB.sounder(code)
-
-    time.sleep(1)
+    time.sleep(0.350)
+    myKOB.sounder(mySender.encode('+')) # Close the circuit
 except KeyboardInterrupt:
     print()
-    sys.exit(1)     # Indicate this was an abnormal exit
->>>>>>> f65bea50
+    sys.exit(1)     # Indicate this was an abnormal exit