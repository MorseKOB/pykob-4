"""
MIT License

Copyright (c) 2020 PyKOB - MorseKOB in Python

Permission is hereby granted, free of charge, to any person obtaining a copy
of this software and associated documentation files (the "Software"), to deal
in the Software without restriction, including without limitation the rights
to use, copy, modify, merge, publish, distribute, sublicense, and/or sell
copies of the Software, and to permit persons to whom the Software is
furnished to do so, subject to the following conditions:

The above copyright notice and this permission notice shall be included in all
copies or substantial portions of the Software.

THE SOFTWARE IS PROVIDED "AS IS", WITHOUT WARRANTY OF ANY KIND, EXPRESS OR
IMPLIED, INCLUDING BUT NOT LIMITED TO THE WARRANTIES OF MERCHANTABILITY,
FITNESS FOR A PARTICULAR PURPOSE AND NONINFRINGEMENT. IN NO EVENT SHALL THE
AUTHORS OR COPYRIGHT HOLDERS BE LIABLE FOR ANY CLAIM, DAMAGES OR OTHER
LIABILITY, WHETHER IN AN ACTION OF CONTRACT, TORT OR OTHERWISE, ARISING FROM,
OUT OF OR IN CONNECTION WITH THE SOFTWARE OR THE USE OR OTHER DEALINGS IN THE
SOFTWARE.
"""

"""
kobactions.py

Handle actions for controls on main MKOB window
"""
import os
import tkinter as tk
import tkinter.messagebox as mb
import tkinter.filedialog as fd
import time
<<<<<<< HEAD
from pykob import config, kob, internet, morse, recorder
=======
from pykob import config, kob, internet, morse, preferencesWindow, recorder
import kobconfig as kc
>>>>>>> b87bd190
import kobevents
import kobmain as km
import kobreader as krdr
import kobstationlist as ksl

import pykob  # for version number
print("PyKOB " + pykob.VERSION)

kw = None  # initialized by KOBWindow

####
#### Menu item handlers
####

# File menu

def doFileNew():
    kw.txtKeyboard.delete('1.0', tk.END)

def doFileOpen():
## TODO: newFile()
    kw.txtKeyboard.insert(tk.END, "~  Now is the time for all good men to come to the aid of their country.  +")
    kw.txtKeyboard.mark_set('mark', '0.0')
    kw.txtKeyboard.mark_gravity('mark', tk.LEFT)
    kw.txtKeyboard.tag_config('highlight', underline=1)
    kw.txtKeyboard.tag_add('highlight', 'mark')

def doFilePlay():
    print("Play a file...")
    pf = fd.askopenfilename(title='Select KOB Recording', filetypes=[('KOB Recording','*.json')])
    if pf:
        print(" Play: ", pf)
        km.disconnect()
        km.kobstationlist.handle_clear_station_list(None) # okay to call directly as we are in a handler
        km.Recorder.source_file_path = pf
        krdr.handle_clear(None)
        km.sender_ID = None
        dirpath, filename = os.path.split(pf)
        krdr.handle_append_text('[{}]\n'.format(filename))
        km.Recorder.playback_start(list_data=False, max_silence=5)
    kw.make_keyboard_focus()

def doFilePreferences():
    prefs = preferencesWindow.PreferencesWindow(quitWhenDismissed=False)
    prefs.display()

def doFileExit():
    kw.root.destroy()
    kw.root.quit()

# Help menu

def doHelpAbout():
    mb.showinfo(title="About", message=kw.MKOB_VERSION_TEXT)

####
#### Action handlers for control events
####

def doOfficeID(event):
    new_officeID = kw.varOfficeID.get()
    config.set_station(new_officeID)
    config.save_config()
    km.Internet.set_officeID(new_officeID)

def doCircuitCloser():
    km.from_circuit_closer(kw.varCircuitCloser.get() == 1)

def doWPM(event=None):
    new_wpm = kw.get_WPM()
    config.set_text_speed(new_wpm)
    config.save_config()
    km.Sender = morse.Sender(wpm=int(new_wpm), cwpm=int(config.min_char_speed), codeType=config.code_type, spacing=config.spacing)
    km.Reader = morse.Reader(wpm=int(new_wpm), codeType=config.code_type, callback=km.readerCallback)

def doWireNo(event=None):
    wire = kw.get_wireNo()
    config.set_wire(wire)
    config.save_config()
    if km.connected:
        km.change_wire()
        km.Recorder.wire = wire

def doConnect():
    if km.Recorder and not km.Recorder.playback_state == recorder.PlaybackState.idle:
        return # If the recorder is playing a recording do not allow connection
    km.toggle_connect()
    color = 'red' if km.connected else 'white'
    kw.cvsConnect.create_rectangle(0, 0, 20, 20, fill=color)

####
#### Trigger event messages ###
####

def trigger_player_wire_change(id: int):
    """
    Generate an event to indicate that the wire number 
    from the player has changed.
    """
    kw.root.event_generate(kobevents.EVENT_PLAYER_WIRE_CHANGE, when='tail', data=str(id))

def trigger_reader_append_text(text: str):
    """
    Generate an event to add text to the reader window.
    """
    kw.root.event_generate(kobevents.EVENT_READER_APPEND_TEXT, when='tail', data=text)

def trigger_reader_clear():
    """
    Generate an event to clear the Reader window
    """
    kw.root.event_generate(kobevents.EVENT_READER_CLEAR, when='tail')

def trigger_station_list_clear():
    """
    Generate an event to clear the station list and the window.
    """
    kw.root.event_generate(kobevents.EVENT_STATIONS_CLEAR, when='tail')

def trigger_update_current_sender(id: str):
    """
    Generate an event to record the current sender.
    """
    kw.root.event_generate(kobevents.EVENT_CURRENT_SENDER, when='tail', data=id)

def trigger_update_station_active(id: str):
    """
    Generate an event to update the active status (timestamp) of a station.
    """
    kw.root.event_generate(kobevents.EVENT_STATION_ACTIVE, when='tail', data=id)


####
#### Event (message) handlers
####

def handle_escape(event):
    """
    toggle Circuit Closer and regain control of the wire
    """
    kw.varCircuitCloser.set(not kw.varCircuitCloser.get())
    doCircuitCloser()
    km.reset_wire_state()  # regain control of the wire

def handle_playback_move_back15(event):
    """
    Move the playback position back 15 seconds.
    """
    print("Playback - move back 15 seconds...")
    if km.Reader:
        km.Reader.flush()  # Flush the Reader content before moving.
    km.Recorder.playback_move_seconds(-15)

def handle_playback_move_forward15(event):
    """
    Move the playback position forward 15 seconds.
    """
    print("Playback - move forward 15 seconds...")
    if km.Reader:
        km.Reader.flush()  # Flush the Reader content before moving.
    km.Recorder.playback_move_seconds(15)
        
def handle_playback_move_sender_start(event):
    """
    Move the playback position to the start of the current sender.
    """
    print("Playback - move to sender start...")
    if km.Reader:
        km.Reader.flush()  # Flush the Reader content before moving.
    km.Recorder.playback_move_to_sender_begin()
        
def handle_playback_move_sender_end(event):
    """
    Move the playback position to the end of the current sender.
    """
    print("Playback - move to next sender...")
    if km.Reader:
        km.Reader.flush()  # Flush the Reader content before moving.
    km.Recorder.playback_move_to_sender_end()
        
def handle_playback_pauseresume(event):
    """
    Pause/Resume a recording if currently playing/paused.

    This does not play 'from scratch'. A playback must have been started 
    for this to have any effect.
    """
    km.Recorder.playback_pause_resume()

def handle_playback_stop(event):
    """
    Stop playback of a recording if playing.
    """
    km.Recorder.playback_stop()

def handle_sender_update(event_data):
    """
    Handle a <<Current_Sender>> message by:
    1. Informing kobmain of a (possibly new) sender
    2. Informing the station list of a (possibly new) sender
    3. Informing the recorder of a (possibly new) sender

    event_data is the station ID
    """
    km.update_sender(event_data)
    ksl.handle_update_current_sender(event_data)
    km.Recorder.station_id = event_data

def handle_clear_stations(event):
    """
    Handle a <<Clear_Stations>> message by:
    1. Telling the station list to clear

    event has no meaningful information
    """
    ksl.handle_clear_station_list(event)

def handle_reader_clear(event):
    """
    Handle a <<Clear_Reader>> message by:
    1. Telling the reader window to clear

    event has no meaningful information
    """
    krdr.handle_clear()

def handle_reader_append_text(event_data):
    """
    Handle a <<Reader_Append_Text>> message by:
    1. Telling the reader window to append the text in the event_data

    event_data is the text to append
    """
    krdr.handle_append_text(event_data)

def handle_player_wire_change(event_data):
    """
    Handle a <<Player_Wire_Change>> message by:
    1. Appending <<wire>> to the reader window

    event_data contains a string version of the wire number
    """
    krdr.handle_append_text("\n\n<<{}>>\n".format(event_data))<|MERGE_RESOLUTION|>--- conflicted
+++ resolved
@@ -32,12 +32,7 @@
 import tkinter.messagebox as mb
 import tkinter.filedialog as fd
 import time
-<<<<<<< HEAD
-from pykob import config, kob, internet, morse, recorder
-=======
 from pykob import config, kob, internet, morse, preferencesWindow, recorder
-import kobconfig as kc
->>>>>>> b87bd190
 import kobevents
 import kobmain as km
 import kobreader as krdr
